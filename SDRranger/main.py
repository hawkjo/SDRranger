"""
SDRranger: Process SDR-seq data 

Usage:
<<<<<<< HEAD
  SDRranger count_gDNA       <fastq_dir> --STAR-ref-dir=<> --config=<> [--output-dir=<>] [--threads=<>] [-v | -vv | -vvv]
  SDRranger count_RNA        <fastq_dir> (--STAR-ref-dir=<> | --STAR-output=<>...) --config=<> [--output-dir=<>] [--threads=<>] [-v | -vv | -vvv]
  SDRranger count_matrix     <SDR_bam_file> --output-dir=<> [--threads=<>] [-v | -vv | -vvv]
  SDRranger simulate_reads   --config=<> --fastq-prefix=<> --nreads=<> [--unique-umis=<>] [--seed=<>] [--error-probability=<>] [--substitution-probability=<>] [--insertion-probability=<>] [-v | -vv | -vvv]
=======
  SDRranger count_RNA        <fastq_dir> (--STAR-ref-dir=<> | --STAR-output=<>...) --config=<> [--output-dir=<>] [--threads=<>] [-v | -vv | -vvv]
  SDRranger count_gDNA       <fastq_dir> (--STAR-ref-dir=<> | --STAR-output=<>...) --config=<> [--output-dir=<>] [--threads=<>] [-v | -vv | -vvv]
  SDRranger preprocess_gDNA  <fastq_dir> --config=<> [--output-dir=<>] [--threads=<>] [-v | -vv | -vvv]
  SDRranger count_matrix       <SDR_bam_file> --output-dir=<> [--threads=<>] [-v | -vv | -vvv]
>>>>>>> abf68b8f

Options:
  --STAR-ref-dir=<>:              Path to directory with STAR index.
  --STAR-output=<>:               Path to STAR output file (BAM/SAM). Can be repeated multiple times,
                                    in which case the order must correspond to the lexicographic ordering
                                    of paired FASTQ files in <fastq_dir>.
  --config=<>:                    Path to JSON configuration.
  --output-dir=<>:                Path to output directory [default: .].
  --threads=<>:                   Number of threads [default: 1].
  -v:                             Verbose output.
  --fastq-prefix=<>:              Prefix for output FASTQ files.
  --nreads=<>:                    Number of reads to simulate.
  --unique-umis=<>:               Fraction of all reads that have unique UMIs [default: 0.5].
  --seed=<>:                      Random seed [default: 42].
  --error-probability=<>:         Probability of an error occurring [default: 0.1]. Set to a negative number to
                                    always introduce as many errors as allowed by the configuration.
  --substitution-probability=<>:  Probability of generating a substitution as opposed to an indel [default: 0.7].
  --insertion-probability=<>:     Probability of generating an insertion as opposed to a deletion when generating an indel [default: 0.5].
  -h --help                       Show this screen.
  --version                       Show version.

Commands:
<<<<<<< HEAD
  count_gDNA                      Process and count Genomic gDNA files
  count_RNA                       Process and count Transcriptomic RNA files
  count_matrix                    Build a count matrix (or matrices) from an existing bam file
=======
  preprocess_gDNA  Preprocess Genomic gDNA files such that STAR can be run on the output.
  count_gDNA       Process and count Genomic gDNA files
  count_RNA        Process and count Transcriptomic RNA files
  count_matrix     Build a count matrix (or matrices) from an existing bam file
>>>>>>> abf68b8f
"""
import logging
import os
from docopt import docopt
from .__init__ import __version__
from .config import CommandLineArguments
from .RNAcount import process_RNA_fastqs
from .gDNAcount import process_gDNA_fastqs, preprocess_gDNA_fastqs
from .count_matrix import build_count_matrices_from_bam
from .simulate import simulate_reads

def main(**kwargs):
    docopt_args = docopt(__doc__, version=__version__)
    arguments = CommandLineArguments(docopt_args)

    log = logging.getLogger()
    handler = logging.StreamHandler()
    formatter = logging.Formatter("%(asctime)s   %(message)s", "%Y-%m-%d %H:%M:%S")
    handler.setFormatter(formatter)
    log.addHandler(handler)
    log.setLevel(arguments.log_level)
    log.debug(docopt_args)

    commands = {
        'count_RNA': process_RNA_fastqs,
        'count_gDNA': process_gDNA_fastqs,
        'preprocess_gDNA': preprocess_gDNA_fastqs,
        'count_matrix': build_count_matrices_from_bam,
        'simulate_reads': simulate_reads
    }

    commands[arguments.command](arguments)


if __name__ == '__main__':
    main()<|MERGE_RESOLUTION|>--- conflicted
+++ resolved
@@ -2,17 +2,11 @@
 SDRranger: Process SDR-seq data 
 
 Usage:
-<<<<<<< HEAD
-  SDRranger count_gDNA       <fastq_dir> --STAR-ref-dir=<> --config=<> [--output-dir=<>] [--threads=<>] [-v | -vv | -vvv]
-  SDRranger count_RNA        <fastq_dir> (--STAR-ref-dir=<> | --STAR-output=<>...) --config=<> [--output-dir=<>] [--threads=<>] [-v | -vv | -vvv]
-  SDRranger count_matrix     <SDR_bam_file> --output-dir=<> [--threads=<>] [-v | -vv | -vvv]
-  SDRranger simulate_reads   --config=<> --fastq-prefix=<> --nreads=<> [--unique-umis=<>] [--seed=<>] [--error-probability=<>] [--substitution-probability=<>] [--insertion-probability=<>] [-v | -vv | -vvv]
-=======
   SDRranger count_RNA        <fastq_dir> (--STAR-ref-dir=<> | --STAR-output=<>...) --config=<> [--output-dir=<>] [--threads=<>] [-v | -vv | -vvv]
   SDRranger count_gDNA       <fastq_dir> (--STAR-ref-dir=<> | --STAR-output=<>...) --config=<> [--output-dir=<>] [--threads=<>] [-v | -vv | -vvv]
   SDRranger preprocess_gDNA  <fastq_dir> --config=<> [--output-dir=<>] [--threads=<>] [-v | -vv | -vvv]
   SDRranger count_matrix       <SDR_bam_file> --output-dir=<> [--threads=<>] [-v | -vv | -vvv]
->>>>>>> abf68b8f
+  SDRranger simulate_reads   --config=<> --fastq-prefix=<> --nreads=<> [--unique-umis=<>] [--seed=<>] [--error-probability=<>] [--substitution-probability=<>] [--insertion-probability=<>] [-v | -vv | -vvv]
 
 Options:
   --STAR-ref-dir=<>:              Path to directory with STAR index.
@@ -35,16 +29,10 @@
   --version                       Show version.
 
 Commands:
-<<<<<<< HEAD
-  count_gDNA                      Process and count Genomic gDNA files
-  count_RNA                       Process and count Transcriptomic RNA files
-  count_matrix                    Build a count matrix (or matrices) from an existing bam file
-=======
   preprocess_gDNA  Preprocess Genomic gDNA files such that STAR can be run on the output.
   count_gDNA       Process and count Genomic gDNA files
   count_RNA        Process and count Transcriptomic RNA files
   count_matrix     Build a count matrix (or matrices) from an existing bam file
->>>>>>> abf68b8f
 """
 import logging
 import os
